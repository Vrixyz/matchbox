<<<<<<< HEAD
use futures::{future::FusedFuture, pin_mut, stream::FuturesUnordered, FutureExt, StreamExt};
=======
use futures::{stream::FuturesUnordered, StreamExt};
>>>>>>> 7b74af6b
use futures_channel::mpsc::{UnboundedReceiver, UnboundedSender};
use futures_util::select;
use js_sys::Reflect;
use log::{debug, error, warn};
use serde::Serialize;
use std::{collections::HashMap, pin::Pin, sync::Arc};
use wasm_bindgen::{prelude::*, JsCast, JsValue};
use wasm_bindgen_futures::JsFuture;
use web_sys::{
    MessageEvent, RtcConfiguration, RtcDataChannel, RtcDataChannelInit, RtcDataChannelType,
    RtcIceCandidate, RtcIceCandidateInit, RtcPeerConnection, RtcPeerConnectionIceEvent, RtcSdpType,
    RtcSessionDescriptionInit,
};

use crate::webrtc_socket::{
    messages::{PeerEvent, PeerId, PeerRequest, PeerSignal},
    signal_peer::SignalPeer,
    Packet,
};

pub async fn message_loop(
    id: PeerId,
    requests_sender: futures_channel::mpsc::UnboundedSender<PeerRequest>,
    mut events_receiver: futures_channel::mpsc::UnboundedReceiver<PeerEvent>,
    mut peer_messages_out_rx: futures_channel::mpsc::Receiver<(PeerId, Packet)>,
    new_connected_peers_tx: futures_channel::mpsc::UnboundedSender<PeerId>,
    messages_from_peers_tx: futures_channel::mpsc::UnboundedSender<(PeerId, Packet)>,
) {
    debug!("Entering WebRtcSocket message loop");

    requests_sender
        .unbounded_send(PeerRequest::Uuid(id))
        .expect("failed to send uuid");

    let mut offer_handshakes = FuturesUnordered::new();
    let mut accept_handshakes = FuturesUnordered::new();
    let mut trickle_futs = FuturesUnordered::new();
    let mut handshake_signals = HashMap::new();
    let mut data_channels: HashMap<PeerId, RtcDataChannel> = HashMap::new();

    loop {
        select! {
            res = offer_handshakes.select_next_some() => {
                check(&res);

                let (peer_id, data_channel, trickle_fut) = res.unwrap();
                data_channels.insert(peer_id.clone(), data_channel);
                trickle_futs.push(trickle_fut);

                debug!("Notifying about new peer");
                new_connected_peers_tx.unbounded_send(peer_id).expect("send failed");
            },

            res = accept_handshakes.select_next_some() => {
                // TODO: this could be de-duplicated
                check(&res);

                let (peer_id, data_channel, trickle_fut) = res.unwrap();
                data_channels.insert(peer_id.clone(), data_channel);
                trickle_futs.push(trickle_fut);

                debug!("Notifying about new peer");
                new_connected_peers_tx.unbounded_send(peer_id).expect("send failed");
            },

<<<<<<< HEAD
            res = trickle_futs.select_next_some() => {
                error!("ice candidate trickle loop stopped: {:?}", res);
                break;
            }

            message = next_signal_event => {
=======
            message = events_receiver.next() => {
>>>>>>> 7b74af6b
                if let Some(event) = message {
                    debug!("{:?}", event);

                    match event {
                        PeerEvent::NewPeer(peer_uuid) => {
                            let (signal_sender, signal_receiver) = futures_channel::mpsc::unbounded();
                            handshake_signals.insert(peer_uuid.clone(), signal_sender);
                            let signal_peer = SignalPeer::new(peer_uuid, requests_sender.clone());
                            offer_handshakes.push(handshake_offer(signal_peer, signal_receiver, messages_from_peers_tx.clone()));
                        }
                        PeerEvent::Signal { sender, data } => {
                            let from_peer_sender = handshake_signals.entry(sender.clone()).or_insert_with(|| {
                                let (from_peer_sender, from_peer_receiver) = futures_channel::mpsc::unbounded();
                                let signal_peer = SignalPeer::new(sender, requests_sender.clone());
                                // We didn't start signalling with this peer, assume we're the accepting part
                                accept_handshakes.push(handshake_accept(signal_peer, from_peer_receiver, messages_from_peers_tx.clone()));
                                from_peer_sender
                            });
                            from_peer_sender.unbounded_send(data)
                                .expect("failed to forward signal to handshaker");
                        }
                    }
                } else {
                    error!("Disconnected from signalling server!");
                    break;
                }
            }

            message = peer_messages_out_rx.next() => {
                let message = message.unwrap();
                let data_channel = data_channels.get(&message.0).expect("couldn't find data channel for peer");
                data_channel.send_with_u8_array(&message.1).expect("failed to send");
            }

            complete => break
        }
    }
}

struct CandidateTrickle {
    signal_peer: SignalPeer,
    // TODO: is this mutex really needed? just use yet another channel?
    pending: futures::lock::Mutex<Vec<String>>,
}

impl CandidateTrickle {
    fn new(signal_peer: SignalPeer) -> Self {
        Self {
            signal_peer,
            pending: Default::default(),
        }
    }

    fn on_local_candidate(&self, peer_connection: RtcPeerConnection, candidate: RtcIceCandidate) {
        // Can't directly serialize/deserialize the candidate, as
        // webrtc-rs' to_json uses snake_case and so isn't compatible
        // with browsers
        // let candidate = js_sys::JSON::stringify(&candidate.to_json())
        //     .unwrap()
        //     .as_string()
        //     .unwrap();
        let candidate = candidate.candidate();

        // Local candidates can only be sent after the remote description
        if peer_connection.remote_description().is_some() {
            // Can send local candidate already
            debug!("sending IceCandidate signal {}", candidate);
            self.signal_peer.send(PeerSignal::IceCandidate(candidate));
        } else {
            // Can't send yet, store in pending
            debug!("storing pending IceCandidate signal {}", candidate);
            // TODO: fix neatly
            self.pending.try_lock().unwrap().push(candidate);
        }
    }

    async fn send_pending_candidates(&self) {
        let mut pending = self.pending.lock().await;
        for candidate in std::mem::take(&mut *pending) {
            self.signal_peer.send(PeerSignal::IceCandidate(candidate));
        }
    }

    async fn listen_for_remote_candidates(
        peer_connection: RtcPeerConnection,
        mut signal_receiver: UnboundedReceiver<PeerSignal>,
    ) -> Result<(), Box<dyn std::error::Error>> {
        while let Some(signal) = signal_receiver.next().await {
            match signal {
                PeerSignal::IceCandidate(candidate) => {
                    debug!("got an IceCandidate signal! {}", candidate);
                    // Can't directly serialize/deserialize the candidate, as
                    // webrtc-rs' to_json uses snake_case and so isn't compatible
                    // with browsers
                    // let candidate = js_sys::JSON::parse(&candidate).unwrap();
                    // let candidate = JsCast::unchecked_into::<RtcIceCandidateInit>(candidate);

                    let mut candidate_init = RtcIceCandidateInit::new(&candidate);
                    candidate_init.sdp_m_line_index(Some(0));

                    JsFuture::from(
                        peer_connection.add_ice_candidate_with_opt_rtc_ice_candidate_init(Some(
                            &candidate_init,
                        )),
                    )
                    .await
                    .efix()?;
                }
                PeerSignal::Offer(_) => {
                    warn!("Got an unexpected Offer, while waiting for IceCandidate. Ignoring.")
                }
                PeerSignal::Answer(_) => {
                    warn!("Got an unexpected Answer, while waiting for IceCandidate. Ignoring.")
                }
            }
        }

        debug!("stopping ice candidate listening");

        Ok(())
    }
}

async fn handshake_offer(
    signal_peer: SignalPeer,
    mut signal_receiver: UnboundedReceiver<PeerSignal>,
    messages_from_peers_tx: UnboundedSender<(PeerId, Packet)>,
) -> Result<
    (
        PeerId,
        RtcDataChannel,
        Pin<Box<dyn FusedFuture<Output = Result<(), Box<dyn std::error::Error>>>>>,
    ),
    Box<dyn std::error::Error>,
> {
    debug!("making offer");
    let (conn, trickle) = create_rtc_peer_connection(signal_peer.clone());
    let (channel_ready_tx, mut channel_ready_rx) = futures_channel::mpsc::channel(1);
    let data_channel = create_data_channel(
        conn.clone(),
        messages_from_peers_tx,
        signal_peer.id.clone(),
        channel_ready_tx,
    );

    let offer = JsFuture::from(conn.create_offer()).await.efix()?;

    let offer_sdp = Reflect::get(&offer, &JsValue::from_str("sdp"))
        .efix()?
        .as_string()
        .ok_or("")?;

    let mut rtc_session_desc_init_dict: RtcSessionDescriptionInit =
        RtcSessionDescriptionInit::new(RtcSdpType::Offer);

    let offer_description = rtc_session_desc_init_dict.sdp(&offer_sdp);

    JsFuture::from(conn.set_local_description(offer_description))
        .await
        .efix()?;

    debug!("created offer for new peer");

    signal_peer.send(PeerSignal::Offer(offer_sdp));

    let sdp: String;

    loop {
        let signal = signal_receiver
            .next()
            .await
            .ok_or("Signal server connection lost in the middle of a handshake")?;

        match signal {
            PeerSignal::Answer(answer) => {
                sdp = answer;
                break;
            }
            PeerSignal::Offer(_) => {
                warn!("Got an unexpected Offer, while waiting for Answer. Ignoring.");
            }
            PeerSignal::IceCandidate(_) => {
                warn!("Got an ice candidate message while waiting for Answer. Ignoring.");
            }
        };
    }

    let mut remote_description: RtcSessionDescriptionInit =
        RtcSessionDescriptionInit::new(RtcSdpType::Answer);

    remote_description.sdp(&sdp);

    debug!("setting remote description");
    JsFuture::from(conn.set_remote_description(&remote_description))
        .await
        .efix()?;

    trickle.send_pending_candidates().await;

    let mut trickle_fut =
        Box::pin(CandidateTrickle::listen_for_remote_candidates(conn, signal_receiver).fuse());

    let mut channel_ready_fut = channel_ready_rx.next();
    loop {
        select! {
            _ = channel_ready_fut => break,
            trickle = trickle_fut => {
                // TODO: this means that the signalling is down, should return an error
                error!("{:?}", trickle);
                continue;
            }
        };
    }

    Ok((signal_peer.id, data_channel, trickle_fut))
}

async fn handshake_accept(
    signal_peer: SignalPeer,
    mut signal_receiver: UnboundedReceiver<PeerSignal>,
    messages_from_peers_tx: UnboundedSender<(PeerId, Packet)>,
) -> Result<
    (
        PeerId,
        RtcDataChannel,
        Pin<Box<dyn FusedFuture<Output = Result<(), Box<dyn std::error::Error>>>>>,
    ),
    Box<dyn std::error::Error>,
> {
    debug!("handshake_accept");

    let (conn, trickle) = create_rtc_peer_connection(signal_peer.clone());
    let (channel_ready_tx, mut channel_ready_rx) = futures_channel::mpsc::channel(1);
    let data_channel = create_data_channel(
        conn.clone(),
        messages_from_peers_tx,
        signal_peer.id.clone(),
        channel_ready_tx,
    );

    let offer: Option<String>;
    loop {
        match signal_receiver.next().await.ok_or("error")? {
            PeerSignal::Offer(o) => {
                offer = Some(o);
                break;
            }
            _ => {
                warn!("ignoring other signal!!!");
            }
        }
    }
    let offer = offer.unwrap();
    debug!("received offer");

    // Set remote description
    {
        let mut remote_description: RtcSessionDescriptionInit =
            RtcSessionDescriptionInit::new(RtcSdpType::Offer);
        let sdp = offer;
        remote_description.sdp(&sdp);
        JsFuture::from(conn.set_remote_description(&remote_description))
            .await
            .expect("failed to set remote description");
        debug!("set remote_description from offer");
    }

    let answer = JsFuture::from(conn.create_answer())
        .await
        .expect("error creating answer");

    debug!("created answer");

    let mut session_desc_init: RtcSessionDescriptionInit =
        RtcSessionDescriptionInit::new(RtcSdpType::Answer);

    let answer_sdp = Reflect::get(&answer, &JsValue::from_str("sdp"))
        .efix()?
        .as_string()
        .ok_or("")?;

    signal_peer.send(PeerSignal::Answer(answer_sdp.clone()));

    let answer_description = session_desc_init.sdp(&answer_sdp);

    JsFuture::from(conn.set_local_description(answer_description))
        .await
        .efix()?;

    trickle.send_pending_candidates().await;
    let mut trickle_fut = Box::pin(
        CandidateTrickle::listen_for_remote_candidates(conn.clone(), signal_receiver).fuse(),
    );

    let mut channel_ready_fut = channel_ready_rx.next();
    debug!("waiting for data channel to open");
    loop {
        select! {
            _ = channel_ready_fut => break,
            // TODO: this means that the signalling is down, should return an error
            trickle = trickle_fut => {
                error!("Trickle error {:?}", trickle);
                continue;
            }
        }
    }

    Ok((signal_peer.id, data_channel, trickle_fut))
}

fn create_rtc_peer_connection(
    signal_peer: SignalPeer,
) -> (RtcPeerConnection, Arc<CandidateTrickle>) {
    #[derive(Serialize)]
    pub struct IceServerConfig {
        pub urls: [String; 1],
    }

    let mut peer_config: RtcConfiguration = RtcConfiguration::new();
    let ice_server_config = IceServerConfig {
        urls: [
            // "stun:stun.l.google.com:19302".to_string(),
            "stun:stun.johanhelsing.studio:3478".to_string(),
            //"turn:stun.johanhelsing.studio:3478".to_string(),
        ],
    };
    let ice_server_config_list = [ice_server_config];
    peer_config.ice_servers(&JsValue::from_serde(&ice_server_config_list).unwrap());
    let connection = RtcPeerConnection::new_with_configuration(&peer_config).unwrap();
    let trickle = Arc::new(CandidateTrickle::new(signal_peer));

    let connection2 = connection.clone();
    let trickle2 = trickle.clone();
    let onicecandidate: Box<dyn FnMut(RtcPeerConnectionIceEvent)> =
        Box::new(move |event: RtcPeerConnectionIceEvent| {
            // todo: can this really be None?
            if let Some(candidate) = event.candidate() {
                trickle2.on_local_candidate(connection2.clone(), candidate);
                // todo: maybe just call the api directly?
                // or do it in a promise callback?
            }
        });
    let onicecandidate = Closure::wrap(onicecandidate);
    connection.set_onicecandidate(Some(onicecandidate.as_ref().unchecked_ref()));
    onicecandidate.forget();

    (connection, trickle)
}

fn create_data_channel(
    connection: RtcPeerConnection,
    incoming_tx: futures_channel::mpsc::UnboundedSender<(PeerId, Packet)>,
    peer_id: PeerId,
    mut channel_ready: futures_channel::mpsc::Sender<u8>,
) -> RtcDataChannel {
    let mut data_channel_config: RtcDataChannelInit = RtcDataChannelInit::new();
    data_channel_config.ordered(false);
    data_channel_config.max_retransmits(0);
    data_channel_config.negotiated(false);
    data_channel_config.id(0);

    let channel: RtcDataChannel =
        connection.create_data_channel_with_data_channel_dict("webudp", &data_channel_config);
    channel.set_binary_type(RtcDataChannelType::Arraybuffer);

    let channel_onmsg_func: Box<dyn FnMut(MessageEvent)> =
        Box::new(move |event: MessageEvent| {
            debug!("incoming {:?}", event);
            if let Ok(arraybuf) = event.data().dyn_into::<js_sys::ArrayBuffer>() {
                let uarray = js_sys::Uint8Array::new(&arraybuf);
                let body = uarray.to_vec();
                incoming_tx
                    .unbounded_send((peer_id.clone(), body.into_boxed_slice()))
                    .unwrap();
            }
        });
    let channel_onmsg_closure = Closure::wrap(channel_onmsg_func);
    channel.set_onmessage(Some(channel_onmsg_closure.as_ref().unchecked_ref()));
    channel_onmsg_closure.forget();

    let channel_onopen_func: Box<dyn FnMut(JsValue)> = Box::new(move |_| {
        debug!("Rtc data channel opened :D :D");
        channel_ready
            .try_send(1)
            .expect("failed to notify about open connection");
    });
    let channel_onopen_closure = Closure::wrap(channel_onopen_func);
    channel.set_onopen(Some(channel_onopen_closure.as_ref().unchecked_ref()));
    channel_onopen_closure.forget();

    channel
}

// Expect/unwrap is broken in select for some reason :/
fn check(
    res: &Result<
        (
            PeerId,
            RtcDataChannel,
            Pin<Box<dyn FusedFuture<Output = Result<(), Box<dyn std::error::Error>>>>>,
        ),
        Box<dyn std::error::Error>,
    >,
) {
    // but doing it inside a typed function works fine
    res.as_ref().expect("handshake failed");
}

// The bellow is just to wrap Result<JsValue, JsValue> into something sensible-ish

trait JsErrorExt<T> {
    fn efix(self) -> Result<T, Box<dyn std::error::Error>>;
}

impl<T> JsErrorExt<T> for Result<T, JsValue> {
    fn efix(self) -> Result<T, Box<dyn std::error::Error>> {
        self.map_err(|e| {
            let e: Box<dyn std::error::Error> = Box::new(JsError(e));
            e
        })
    }
}

#[derive(Debug)]
struct JsError(JsValue);

impl std::error::Error for JsError {}

impl std::fmt::Display for JsError {
    fn fmt(&self, f: &mut std::fmt::Formatter<'_>) -> std::fmt::Result {
        write!(f, "{:?}", self.0)
    }
}<|MERGE_RESOLUTION|>--- conflicted
+++ resolved
@@ -1,8 +1,4 @@
-<<<<<<< HEAD
 use futures::{future::FusedFuture, pin_mut, stream::FuturesUnordered, FutureExt, StreamExt};
-=======
-use futures::{stream::FuturesUnordered, StreamExt};
->>>>>>> 7b74af6b
 use futures_channel::mpsc::{UnboundedReceiver, UnboundedSender};
 use futures_util::select;
 use js_sys::Reflect;
@@ -68,16 +64,12 @@
                 new_connected_peers_tx.unbounded_send(peer_id).expect("send failed");
             },
 
-<<<<<<< HEAD
             res = trickle_futs.select_next_some() => {
                 error!("ice candidate trickle loop stopped: {:?}", res);
                 break;
             }
 
-            message = next_signal_event => {
-=======
             message = events_receiver.next() => {
->>>>>>> 7b74af6b
                 if let Some(event) = message {
                     debug!("{:?}", event);
 
